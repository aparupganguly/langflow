import { expect, test } from "@playwright/test";

test("FloatComponent", async ({ page }) => {
  await page.goto("/");
  await page.waitForTimeout(2000);

  let modalCount = 0;
  try {
    const modalTitleElement = await page?.getByTestId("modal-title");
    if (modalTitleElement) {
      modalCount = await modalTitleElement.count();
    }
  } catch (error) {
    modalCount = 0;
  }

  while (modalCount === 0) {
    await page.getByText("New Project", { exact: true }).click();
    await page.waitForTimeout(5000);
    modalCount = await page.getByTestId("modal-title")?.count();
  }
  await page.waitForTimeout(1000);

  await page.getByTestId("blank-flow").click();
  await page.waitForTimeout(3000);
  await page.getByTestId("extended-disclosure").click();
  await page.getByPlaceholder("Search").click();
  await page.getByPlaceholder("Search").fill("ollama");

  await page.waitForTimeout(1000);

  await page
    .getByTestId("modelsOllama")
    .dragTo(page.locator('//*[@id="react-flow-id"]'));
  await page.mouse.up();
  await page.mouse.down();
  await page.getByTitle("fit view").click();
  await page.getByTitle("zoom out").click();
  await page.getByTitle("zoom out").click();
  await page.getByTitle("zoom out").click();

  await page.locator('//*[@id="float-input"]').click();
  await page.locator('//*[@id="float-input"]').fill("3");

  let value = await page.locator('//*[@id="float-input"]').inputValue();

  if (value != "1") {
    expect(false).toBeTruthy();
  }

  await page.locator('//*[@id="float-input"]').click();
  await page.locator('//*[@id="float-input"]').fill("-3");

  value = await page.locator('//*[@id="float-input"]').inputValue();

  if (value != "-1") {
    expect(false).toBeTruthy();
  }

  await page.getByTestId("more-options-modal").click();
  await page.getByTestId("edit-button-modal").click();

  await page.getByTestId("showformat").click();
  expect(await page.locator('//*[@id="showformat"]').isChecked()).toBeTruthy();

  await page.getByTestId("showformat").click();
  expect(await page.locator('//*[@id="showformat"]').isChecked()).toBeFalsy();

  await page.getByTestId("showmirostat").click();
  expect(await page.locator('//*[@id="showmirostat"]').isChecked()).toBeFalsy();
<<<<<<< HEAD

  await page.getByTestId("showmirostat").click();
  expect(
    await page.locator('//*[@id="showmirostat"]').isChecked(),
  ).toBeTruthy();

=======

  await page.getByTestId("showmirostat").click();
  expect(
    await page.locator('//*[@id="showmirostat"]').isChecked()
  ).toBeTruthy();

>>>>>>> e6fefa68
  await page.getByTestId("showmirostat_eta").click();
  expect(
    await page.locator('//*[@id="showmirostat_eta"]').isChecked()
  ).toBeTruthy();

  await page.getByTestId("showmirostat_eta").click();
  expect(
    await page.locator('//*[@id="showmirostat_eta"]').isChecked()
  ).toBeFalsy();

  await page.getByTestId("showmirostat_tau").click();
  expect(
    await page.locator('//*[@id="showmirostat_tau"]').isChecked()
  ).toBeTruthy();

  await page.getByTestId("showmirostat_tau").click();
  expect(
    await page.locator('//*[@id="showmirostat_tau"]').isChecked()
  ).toBeFalsy();

  await page.getByTestId("showmodel").click();
  expect(await page.locator('//*[@id="showmodel"]').isChecked()).toBeFalsy();

  await page.getByTestId("showmodel").click();
  expect(await page.locator('//*[@id="showmodel"]').isChecked()).toBeTruthy();

  await page.getByTestId("shownum_ctx").click();
  expect(await page.locator('//*[@id="shownum_ctx"]').isChecked()).toBeTruthy();

  await page.getByTestId("shownum_ctx").click();
  expect(await page.locator('//*[@id="shownum_ctx"]').isChecked()).toBeFalsy();

  await page.getByTestId("shownum_gpu").click();
  expect(await page.locator('//*[@id="shownum_gpu"]').isChecked()).toBeTruthy();

  await page.getByTestId("shownum_gpu").click();
  expect(await page.locator('//*[@id="shownum_gpu"]').isChecked()).toBeFalsy();

  await page.getByTestId("shownum_thread").click();
  expect(
    await page.locator('//*[@id="shownum_thread"]').isChecked()
  ).toBeTruthy();

  await page.getByTestId("shownum_thread").click();
  expect(
    await page.locator('//*[@id="shownum_thread"]').isChecked()
  ).toBeFalsy();

  await page.getByTestId("showrepeat_last_n").click();
  expect(
    await page.locator('//*[@id="showrepeat_last_n"]').isChecked()
  ).toBeTruthy();

  await page.getByTestId("showrepeat_last_n").click();
  expect(
    await page.locator('//*[@id="showrepeat_last_n"]').isChecked()
  ).toBeFalsy();

  await page.getByText("Save Changes", { exact: true }).click();

  const plusButtonLocator = page.locator('//*[@id="float-input"]');
  const elementCount = await plusButtonLocator?.count();
  if (elementCount === 0) {
    expect(true).toBeTruthy();

    await page.getByTestId("more-options-modal").click();
    await page.getByTestId("edit-button-modal").click();

    // showtemperature
    await page.locator('//*[@id="showtemperature"]').click();
    expect(
      await page.locator('//*[@id="showtemperature"]').isChecked()
    ).toBeTruthy();

    await page.getByText("Save Changes", { exact: true }).click();
    await page.locator('//*[@id="float-input"]').click();
    await page.locator('//*[@id="float-input"]').fill("3");

    let value = await page.locator('//*[@id="float-input"]').inputValue();

    if (value != "1") {
      expect(false).toBeTruthy();
    }

    await page.locator('//*[@id="float-input"]').click();
    await page.locator('//*[@id="float-input"]').fill("-3");

    value = await page.locator('//*[@id="float-input"]').inputValue();

    if (value != "-1") {
      expect(false).toBeTruthy();
    }
  }
});<|MERGE_RESOLUTION|>--- conflicted
+++ resolved
@@ -68,21 +68,17 @@
 
   await page.getByTestId("showmirostat").click();
   expect(await page.locator('//*[@id="showmirostat"]').isChecked()).toBeFalsy();
-<<<<<<< HEAD
-
-  await page.getByTestId("showmirostat").click();
-  expect(
-    await page.locator('//*[@id="showmirostat"]').isChecked(),
-  ).toBeTruthy();
-
-=======
 
   await page.getByTestId("showmirostat").click();
   expect(
     await page.locator('//*[@id="showmirostat"]').isChecked()
   ).toBeTruthy();
 
->>>>>>> e6fefa68
+  await page.getByTestId("showmirostat_eta").click();
+  expect(
+    await page.locator('//*[@id="showmirostat"]').isChecked()
+  ).toBeTruthy();
+
   await page.getByTestId("showmirostat_eta").click();
   expect(
     await page.locator('//*[@id="showmirostat_eta"]').isChecked()
