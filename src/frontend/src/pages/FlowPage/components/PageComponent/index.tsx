--- conflicted
+++ resolved
@@ -120,7 +120,6 @@
         ),
         newGroupNode,
       ]);
-<<<<<<< HEAD
       // setEdges([
       //   ...clonedEdges.filter(
       //     (oldEdge) =>
@@ -132,19 +131,6 @@
       //   ),
       //   ...newEdges,
       // ]);
-=======
-      setEdges([
-        ...clonedEdges.filter(
-          (oldEdge) =>
-            !clonedSelection!.nodes.some(
-              (selectionNode) =>
-                selectionNode.id === oldEdge.target ||
-                selectionNode.id === oldEdge.source
-            )
-        ),
-        ...newEdges,
-      ]);
->>>>>>> ef6c179b
     } else {
       setErrorData({
         title: INVALID_SELECTION_ERROR_ALERT,
